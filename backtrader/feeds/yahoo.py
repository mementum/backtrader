--- conflicted
+++ resolved
@@ -109,16 +109,9 @@
             l /= adjfactor
             c = adjustedclose
             if v:
-<<<<<<< HEAD
-                v /= adjfactor
-            else:
-                v = None
-
-=======
               v /= adjfactor
             else:
               v = None
->>>>>>> 73f7f398
             if self.p.round:
                 decimals = self.p.decimals
                 o = round(o, decimals)
@@ -126,11 +119,7 @@
                 l = round(l, decimals)
                 c = round(c, decimals)
                 if v:
-<<<<<<< HEAD
-                    v = round(v, decimals)
-=======
                   v = round(v, decimals)
->>>>>>> 73f7f398
 
         self.lines.open[0] = o
         self.lines.high[0] = h
